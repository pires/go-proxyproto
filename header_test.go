--- conflicted
+++ resolved
@@ -13,21 +13,13 @@
 // Stuff to be used in both versions tests.
 
 const (
-<<<<<<< HEAD
-	NO_PROTOCOL   = "There is no spoon"
-	IP4_ADDR      = "127.0.0.1"
-	IP6_ADDR      = "::1"
-	IP6_LONG_ADDR = "1234:5678:9abc:def0:cafe:babe:dead:2bad"
-	PORT          = 65533
-	INVALID_PORT  = 99999
-=======
 	NO_PROTOCOL     = "There is no spoon"
 	IP4_ADDR        = "127.0.0.1"
 	IP6_ADDR        = "::1"
+	IP6_LONG_ADDR   = "1234:5678:9abc:def0:cafe:babe:dead:2bad"
 	IP6_COMPAT_ADDR = "0:0:0:0:0:ffff:7f00:1"
 	PORT            = 65533
 	INVALID_PORT    = 99999
->>>>>>> dd016a40
 )
 
 var (
